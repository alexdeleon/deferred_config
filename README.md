## Deferred Config

Seamless runtime config with one line of code. In
your application's `start/2` method, call:

```elixir
DeferredConfig.populate(:otp_app_name)
```

And now you and users of your application or library
will be able to write config that is deferred to
runtime, like the following:

```elixir
config :otp_app_name,
  http: %{ # nested config is ok
    # common 'system tuple' pattern is fully supported
    port: {:system, "PORT", {String, :to_integer}}
  },
  # more general 'mfa tuple' pattern is also supported
  secret_key: {:apply, {MyKey, :fetch, ["arg"]}}
```

That's it.

- No 'mappings,' no special access methods -- just
  keep using `Application.get_env/2`.
- Works for arbitrarily nested config.
- Works just as well when run with mix as it does
  in releases built with `:distillery`, `:exrm`,
  or `:relx`.
- Lets library authors support the
  common "system tuples" pattern *effortlessly.*

**Why this library?**

See '[Rationale](#rationale)' for more detail. But
**TLDR:** `REPLACE_OS_VARS` is string-only and
release-only, and `{:system, ...}` support among
libraries is inconsistent and easy to get wrong in
ways that bite your users come release time -- in
other words, until now it's been a burden on
library authors. This library tries to make it
1 LOC to do the right thing.

There are other libraries to manage runtime config
(see list at end of readme) but using them is harder
as they add things -- like special config accessor functions,
and/or their own config files, or mappings, or DSLs. We don't
need to, because we rely on a `ReplacingWalk`
of an app's config during `Application.start/2`, and
the only DSL are configuration patterns sourced from
the community, like system and mfa tuples.


## Usage

In mix.exs,

```elixir
defp deps, do: [{:deferred_config, "~> 0.1.0"}]
```

Then, in your application startup, add the following line:

<<<<<<< HEAD
    defmodule Mine.Application do
      # ...
      def start(_type, _args) do
        DeferredConfig.populate(:mine) # <--- here
        # ...
      end
    end
=======
```elixir
defmodule Mine.Application do
  ...
  def start(_type, _args) do

    DeferredConfig.populate(:mine)  # <---

    ...
  end
end
```
>>>>>>> 3df986f0

Where the app name is `:mine`.

Now, you and users of your app can configure
as follows, and it'll work -- regardless of if they're
running it from iex, or a release with env vars set:

```elixir
config :mine, 

  # string from env var, or `nil` if missing.
  port1: {:system, "PORT"},

  # string from env var |> integer; `nil` if missing.
  port2: {:system, "PORT", {String, :to_integer}},

  # string from env var, or "4000" as default.
  port3: {:system, "PORT", "4000"},

  # converts env var to integer, or 4000 as default.
  port4: {:system, "PORT", 4000, {String, :to_integer}}
```

## Features

**Accessing config does not change.** If you used
`Application.get_env(:mine, :port1)` before, that will
keep working.

Since you can use arbitrary transformation functions,
**you can do advanced transformations** if you need to:

```elixir
# --- lib/mine/ip.ex
defmodule Mine.Ip do
  @doc ":inet uses `{0,0,0,0}` for ipv4 addrs"
  def str2ip(str) do
    case :inet_parse:address(str) do
      {:ok, ip = {_, _, _, _}} -> ip
      {:error, _}              -> nil
    end
  end
end

# --- config.exs 
config :my_app,
  port: {:system, "MY_IP", {127,0,0,1}, {Mine.Ip, :str2ip}
```

If you need even more control -- say, the
source of your config isn't the system env, but a file
in a directory, which is more secure in some use
cases -- you can use the deferred MFA (module, function,
arguments) form:

```elixir
config :mine,
  api_key: {:apply, {File, :read!, ["k.txt"]}}
```

**Nested and arbitrary config** should work.

**Can be extended** to recognize and transform
other kinds of config as well (`DeferredConfig.populate/2`),
ie if there's a pattern like 'system tuples' that you
wanted to support, and `{:apply, mfa}` was bad UX.

If you have another use case that this doesn't cover, 
please file an issue or reach out to github.com/mrluc

### Limitations

Note that this only applies to **one OTP app's config.**
We can't (and shouldn't try to) monkey-patch every app's 
config; they all start up at different times.

This limitation applies to all approaches to runtime
config except `REPLACE_OS_VARS`.


## Rationale

Mix configs don't always work like users would
like when they build releases, whether with relx, exrm, 
distillery, or something else.

There are 3 approaches we'll look at to identify pain points:

1. `REPLACE_OS_VARS` for releases
2. `{:system, ...}` tuples for deferred config
3. Other runtime config libraries


### 1) REPLACE_OS_VARS is for releases only

The best-supported method
of injecting run-time configuration -- running the release
with `REPLACE_OS_VARS` or `RELX_REPLACE_OS_VARS`, supported 
by `distillery`, `relx` and `exrm` -- will result in 
config like the following:

    config :my_app, field: "${SOME_VAR}"

That works in **all your config, for all apps you configure**,
even if the app doesn't do anything particular to support it.

Drawbacks of `REPLACE_OS_VARS`
  
  - It only works when running a release.
    Otherwise, your `DB_URL` will literally be `"${DB_URL}"`.
  - It only gives you string values. Some libs will require
    that eg `PORT` be a number.

Neither is a show-stopper *by any means*, but it's
a small complication ... shared users of thousands of
libraries.
  
### 2) `{:system, ...}` tuples have inconsistent support
  
Apps that want to allow
run-time configuration from Mix configs (which you could
argue is 'all of them') should be configurable
with lazy values, which can be filled **on startup of 
that application, before they are used**.

What should those lazy values look like? Many libraries have 
settled on so-called 'system tuples', like:

    config :someapp, 
      field: {:system, "ENV_VAR_NAME", "default value"}

**The downside**: that approach requires every
library author to recognize and support that kind
of tuple. 

Some big libraries do! However, it can be a pain to add 
support for that kind of config consistently, converting 
data types appropriately, for all configurable options in 
your app. (A small pain, spread over many libraries).
This library automates that pattern.


### 3) Other runtime config libs use special config files and/or access methods

There are many other libs for config, most of which also
deal with runtime config:

- [:confex](https://hexdocs.pm/confex)
- [:flasked](https://hexdocs.pm/flasked)
- [:env_config](https://hexdocs.pm/env_config)
- [:config_ext](https://hexdocs.pm/config_ext)
- [libex_config](https://hex.pm/packages/libex_config)
- [:configparser](https://hexdocs.pm/configparser_ex)
- [:config](https://hexdocs.pm/config)
- [:spellbook](https://hex.pm/packages/spellbook)

They solve a wide variety of config-related problems.

However, these **all** introduce their own methods for
accessing Application config, and other complexity
as well (mappings, config files, etc).

We avoid that, by doing a replacing walk on the
app's config at startup.


## 'When should I REPLACE_OS_VARS?'

Always, but not always because of app config!

For injecting config, it has the limitations
mentioned above in 'Rationale.'

- For config: **if** you need to configure many libraries that don't
support deferred config, **and** what you want to configure
can be a string (`DB_URL`, for instance) ... in
that case, maybe a release-only config is a good option.

But you should probably use `REPLACE_OS_VARS`
(or `RELX_REPLACE_OS_VARS`), because it also
allows **interpolation in `vm.args`**.

- That lets you drive node short/longnames in releases with env vars.
  Which can be important when eg you don't know the node
  IP for a release at compile-time.
- It's nice that the same approach for vm.args templating
  works across release builders.
<|MERGE_RESOLUTION|>--- conflicted
+++ resolved
@@ -63,15 +63,6 @@
 
 Then, in your application startup, add the following line:
 
-<<<<<<< HEAD
-    defmodule Mine.Application do
-      # ...
-      def start(_type, _args) do
-        DeferredConfig.populate(:mine) # <--- here
-        # ...
-      end
-    end
-=======
 ```elixir
 defmodule Mine.Application do
   ...
@@ -83,7 +74,6 @@
   end
 end
 ```
->>>>>>> 3df986f0
 
 Where the app name is `:mine`.
 
